--- conflicted
+++ resolved
@@ -107,11 +107,8 @@
         result = False
         try:
             self.device.load_merge_candidate(filename='%s/merge_typo.conf' % self.vendor)
-<<<<<<< HEAD
             diff = self.device.compare_config()
-=======
             self.device.commit_config()
->>>>>>> 81a46ae2
             raise Exception("We shouldn't be here")
         except exceptions.MergeConfigException:
             # We load the original config as candidate. If the commit failed cleanly the compare_config should be empty
